--- conflicted
+++ resolved
@@ -16,12 +16,9 @@
 
 from __future__ import absolute_import, print_function, division
 from six import with_metaclass
-from six.moves import map
 
 from abc import ABCMeta
-import collections
 from itertools import chain
-import numbers
 from operator import attrgetter
 
 import numpy
@@ -30,22 +27,13 @@
 from gem.node import Node as NodeBase
 
 
-<<<<<<< HEAD
-__all__ = ['Node', 'Identity', 'Literal', 'Zero', 'Variable', 'Sum',
-           'Product', 'Division', 'Power', 'MathFunction', 'MinValue',
-           'MaxValue', 'Comparison', 'LogicalNot', 'LogicalAnd',
-           'LogicalOr', 'Conditional', 'Index', 'AffineIndex',
-           'VariableIndex', 'Indexed', 'FlexiblyIndexed',
-           'ComponentTensor', 'IndexSum', 'ListTensor', 'Delta',
-           'IndexIterator', 'affine_index_group', 'index_sum',
-=======
 __all__ = ['Node', 'Identity', 'Literal', 'Zero', 'Failure',
            'Variable', 'Sum', 'Product', 'Division', 'Power',
            'MathFunction', 'MinValue', 'MaxValue', 'Comparison',
            'LogicalNot', 'LogicalAnd', 'LogicalOr', 'Conditional',
            'Index', 'VariableIndex', 'Indexed', 'FlexiblyIndexed',
-           'ComponentTensor', 'IndexSum', 'ListTensor', 'as_gem',
->>>>>>> 07f44635
+           'ComponentTensor', 'IndexSum', 'ListTensor', 'Delta',
+           'IndexIterator', 'affine_index_group', 'index_sum',
            'partial_indexed', 'reshape']
 
 
@@ -138,10 +126,6 @@
     def value(self):
         assert not self.shape
         return 0.0
-
-    @property
-    def array(self):
-        return numpy.zeros(self.shape)
 
 
 class Identity(Constant):
@@ -729,7 +713,6 @@
     return tuple(sorted(set(indices), key=id))
 
 
-<<<<<<< HEAD
 def index_sum(expression, index):
     """Eliminates an index from the free indices of an expression by
     summing over it.  Returns the expression unchanged if the index is
@@ -738,20 +721,6 @@
         return IndexSum(expression, index)
     else:
         return expression
-=======
-def as_gem(expr):
-    """Cast an expression to GEM."""
-    if isinstance(expr, Node):
-        return expr
-    elif isinstance(expr, numbers.Number):
-        return Literal(expr)
-    elif isinstance(expr, numpy.ndarray) and expr.dtype != object:
-        return Literal(expr)
-    elif isinstance(expr, collections.Iterable):
-        return ListTensor(list(map(as_gem, expr)))
-    else:
-        raise ValueError("Cannot cast %s to GEM." % (expr,))
->>>>>>> 07f44635
 
 
 def partial_indexed(tensor, indices):
