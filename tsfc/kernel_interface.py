from __future__ import absolute_import

import operator

import coffee.base as coffee

import gem
from gem.node import traversal

from tsfc.finatinterface import create_element
from tsfc.coffee import SCALAR_TYPE


class Kernel(object):
    __slots__ = ("ast", "integral_type", "oriented", "subdomain_id",
                 "coefficient_numbers", "__weakref__")
    """A compiled Kernel object.

    :kwarg ast: The COFFEE ast for the kernel.
    :kwarg integral_type: The type of integral.
    :kwarg oriented: Does the kernel require cell_orientations.
    :kwarg subdomain_id: What is the subdomain id for this kernel.
    :kwarg coefficient_numbers: A list of which coefficients from the
        form the kernel needs.
    """
    def __init__(self, ast=None, integral_type=None, oriented=False,
                 subdomain_id=None, coefficient_numbers=()):
        # Defaults
        self.ast = ast
        self.integral_type = integral_type
        self.oriented = oriented
        self.subdomain_id = subdomain_id
        self.coefficient_numbers = coefficient_numbers
        super(Kernel, self).__init__()


class KernelBuilderBase(object):
    """Helper class for building local assembly kernels."""

    def __init__(self, interior_facet=False):
        """Initialise a kernel builder.

        :arg interior_facet: kernel accesses two cells
        """
        assert isinstance(interior_facet, bool)
        self.interior_facet = interior_facet

<<<<<<< HEAD
        self.coefficient_map = {}

=======
        self.prepare = []
        self.finalise = []

        # Coefficients
        self.coefficient_map = {}

        # Cell orientation
        if interior_facet:
            self._cell_orientations = gem.Variable("cell_orientations", (2, 1))
        else:
            self._cell_orientations = gem.Variable("cell_orientations", (1, 1))

    def coefficient(self, ufl_coefficient, restriction):
        """A function that maps :class:`ufl.Coefficient`s to GEM
        expressions."""
        kernel_arg = self.coefficient_map[ufl_coefficient]
        if ufl_coefficient.ufl_element().family() == 'Real':
            return kernel_arg
        else:
            return gem.partial_indexed(kernel_arg, {None: (), '+': (0,), '-': (1,)}[restriction])

    def cell_orientation(self, restriction):
        """Cell orientation as a GEM expression."""
        f = {None: 0, '+': 0, '-': 1}[restriction]
        co_int = gem.Indexed(self._cell_orientations, (f, 0))
        return gem.Conditional(gem.Comparison("==", co_int, gem.Literal(1)),
                               gem.Literal(-1),
                               gem.Conditional(gem.Comparison("==", co_int, gem.Zero()),
                                               gem.Literal(1),
                                               gem.Literal(numpy.nan)))

    def apply_glue(self, prepare=None, finalise=None):
        """Append glue code for operations that are not handled in the
        GEM abstraction.

        Current uses: mixed interior facet mess

        :arg prepare: code snippets to be prepended to the kernel
        :arg finalise: code snippets to be appended to the kernel
        """
        if prepare is not None:
            self.prepare.extend(prepare)
        if finalise is not None:
            self.finalise.extend(finalise)

>>>>>>> b8e672a6
    def construct_kernel(self, name, args, body):
        """Construct a COFFEE function declaration with the
        accumulated glue code.

        :arg name: function name
        :arg args: function argument list
        :arg body: function body (:class:`coffee.Block` node)
        :returns: :class:`coffee.FunDecl` object
        """
        assert isinstance(body, coffee.Block)
        return coffee.FunDecl("void", name, args, body, pred=["static", "inline"])

    def arguments(self, arguments, indices):
        """Prepare arguments. Adds glue code for the arguments.

        :arg arguments: :class:`ufl.Argument`s
        :arg indices: GEM argument indices
        :returns: COFFEE function argument and GEM expression
                  representing the argument tensor
        """
        funarg, expressions = prepare_arguments(arguments, indices, interior_facet=self.interior_facet)
        return funarg, expressions

<<<<<<< HEAD
    def coefficient(self, coefficient, name):
=======
    def _coefficient(self, coefficient, name, mode=None):
>>>>>>> b8e672a6
        """Prepare a coefficient. Adds glue code for the coefficient
        and adds the coefficient to the coefficient map.

        :arg coefficient: :class:`ufl.Coefficient`
        :arg name: coefficient name
        :returns: COFFEE function argument for the coefficient
        """
        funarg, expression = prepare_coefficient(coefficient, name, interior_facet=self.interior_facet)
        self.coefficient_map[coefficient] = expression
        return funarg


class KernelBuilder(KernelBuilderBase):
    """Helper class for building a :class:`Kernel` object."""

    def __init__(self, integral_type, subdomain_id):
        """Initialise a kernel builder."""
        super(KernelBuilder, self).__init__(integral_type.startswith("interior_facet"))

        self.kernel = Kernel(integral_type=integral_type, subdomain_id=subdomain_id)
        self.local_tensor = None
        self.coordinates_arg = None
        self.coefficient_args = []
        self.coefficient_split = {}

        # Facet number
        if integral_type in ['exterior_facet', 'exterior_facet_vert']:
            facet = gem.Variable('facet', (1,))
            self._facet_number = {None: gem.VariableIndex(gem.Indexed(facet, (0,)))}
        elif integral_type in ['interior_facet', 'interior_facet_vert']:
            facet = gem.Variable('facet', (2,))
            self._facet_number = {
                '+': gem.VariableIndex(gem.Indexed(facet, (0,))),
                '-': gem.VariableIndex(gem.Indexed(facet, (1,)))
            }
        elif integral_type == 'interior_facet_horiz':
            self._facet_number = {'+': 1, '-': 0}

    def facet_number(self, restriction):
        """Facet number as a GEM index."""
        return self._facet_number[restriction]

    def set_arguments(self, arguments, indices):
        """Process arguments.

        :arg arguments: :class:`ufl.Argument`s
        :arg indices: GEM argument indices
        :returns: GEM expression representing the return variable
        """
        self.local_tensor, expressions = self.arguments(arguments, indices)
        return expressions

    def set_coordinates(self, coefficient, name):
        """Prepare the coordinate field.

        :arg coefficient: :class:`ufl.Coefficient`
        :arg name: coordinate coefficient name
        """
<<<<<<< HEAD
        self.coordinates_arg = self.coefficient(coefficient, name)
=======
        self.coordinates_arg = self._coefficient(coefficient, name, mode)
>>>>>>> b8e672a6

    def set_coefficients(self, integral_data, form_data):
        """Prepare the coefficients of the form.

        :arg integral_data: UFL integral data
        :arg form_data: UFL form data
        """
        from ufl import Coefficient, MixedElement as ufl_MixedElement, FunctionSpace
        coefficients = []
        coefficient_numbers = []
        # enabled_coefficients is a boolean array that indicates which
        # of reduced_coefficients the integral requires.
        for i in range(len(integral_data.enabled_coefficients)):
            if integral_data.enabled_coefficients[i]:
                coefficient = form_data.reduced_coefficients[i]
                if type(coefficient.ufl_element()) == ufl_MixedElement:
                    split = [Coefficient(FunctionSpace(coefficient.ufl_domain(), element))
                             for element in coefficient.ufl_element().sub_elements()]
                    coefficients.extend(split)
                    self.coefficient_split[coefficient] = split
                else:
                    coefficients.append(coefficient)
                # This is which coefficient in the original form the
                # current coefficient is.
                # Consider f*v*dx + g*v*ds, the full form contains two
                # coefficients, but each integral only requires one.
                coefficient_numbers.append(form_data.original_coefficient_positions[i])
        for i, coefficient in enumerate(coefficients):
            self.coefficient_args.append(
                self._coefficient(coefficient, "w_%d" % i))
        self.kernel.coefficient_numbers = tuple(coefficient_numbers)

    def require_cell_orientations(self):
        """Set that the kernel requires cell orientations."""
        self.kernel.oriented = True

    def construct_kernel(self, name, body):
        """Construct a fully built :class:`Kernel`.

        This function contains the logic for building the argument
        list for assembly kernels.

        :arg name: function name
        :arg body: function body (:class:`coffee.Block` node)
        :returns: :class:`Kernel` object
        """
        args = [self.local_tensor, self.coordinates_arg]
        if self.kernel.oriented:
            args.append(cell_orientations_coffee_arg)
        args.extend(self.coefficient_args)
        if self.kernel.integral_type in ["exterior_facet", "exterior_facet_vert"]:
            args.append(coffee.Decl("unsigned int",
                                    coffee.Symbol("facet", rank=(1,)),
                                    qualifiers=["const"]))
        elif self.kernel.integral_type in ["interior_facet", "interior_facet_vert"]:
            args.append(coffee.Decl("unsigned int",
                                    coffee.Symbol("facet", rank=(2,)),
                                    qualifiers=["const"]))

        self.kernel.ast = KernelBuilderBase.construct_kernel(self, name, args, body)
        return self.kernel


def prepare_coefficient(coefficient, name, interior_facet=False):
    """Bridges the kernel interface and the GEM abstraction for
    Coefficients.

    :arg coefficient: UFL Coefficient
    :arg name: unique name to refer to the Coefficient in the kernel
    :arg interior_facet: interior facet integral?
    :returns: (funarg, expression)
         funarg     - :class:`coffee.Decl` function argument
         expression - GEM expression referring to the Coefficient
                      values
    """
    assert isinstance(interior_facet, bool)

    if coefficient.ufl_element().family() == 'Real':
        # Constant

        shape = coefficient.ufl_shape or (1,)

        funarg = coffee.Decl(SCALAR_TYPE, coffee.Symbol(name, rank=shape),
                             qualifiers=["const"])
        expression = gem.Variable(name, shape)
        if coefficient.ufl_shape == ():
            expression = gem.Indexed(expression, (0,))

        return funarg, expression

    import ufl
    pyop2_scalar = not isinstance(coefficient.ufl_element(), (ufl.VectorElement, ufl.TensorElement))
    finat_element = create_element(coefficient.ufl_element())

    if not interior_facet:
        # Simple case

        shape = finat_element.index_shape
        funarg = coffee.Decl(SCALAR_TYPE, coffee.Symbol(name, rank=(shape if pyop2_scalar else shape[:-1])),
                             pointers=[("restrict",)],
                             qualifiers=["const"])

        if pyop2_scalar:
            alpha = tuple(gem.Index() for d in shape)
            expression = gem.ComponentTensor(
                gem.Indexed(gem.Variable(name, shape + (1,)),
                            alpha + (0,)),
                alpha)
        else:
            expression = gem.Variable(name, shape)

        return funarg, expression

    # Interior facet integral
    shape = (2,) + finat_element.index_shape

    funarg = coffee.Decl(SCALAR_TYPE, coffee.Symbol(name, rank=(shape if pyop2_scalar else shape[:-1])),
                         pointers=[("restrict",)],
                         qualifiers=["const"])
    if pyop2_scalar:
        alpha = tuple(gem.Index() for d in shape)
        expression = gem.ComponentTensor(
            gem.Indexed(gem.Variable(name, shape + (1,)),
                        alpha + (0,)),
            alpha)
    else:
        expression = gem.Variable(name, shape)

    return funarg, expression


def prepare_arguments(arguments, indices, interior_facet=False):
    """Bridges the kernel interface and the GEM abstraction for
    Arguments.  Vector Arguments are rearranged here for interior
    facet integrals.

    :arg arguments: UFL Arguments
    :arg indices: Argument indices
    :arg interior_facet: interior facet integral?
    :returns: (funarg, expression)
         funarg      - :class:`coffee.Decl` function argument
         expressions - GEM expressions referring to the argument
                       tensor
    """
    from itertools import chain, product
    assert isinstance(interior_facet, bool)

    if len(arguments) == 0:
        # No arguments
        funarg = coffee.Decl(SCALAR_TYPE, coffee.Symbol("A", rank=(1,)))
        expression = gem.Indexed(gem.Variable("A", (1,)), (0,))

        return funarg, [expression]

    elements = tuple(create_element(arg.ufl_element()) for arg in arguments)

    if not interior_facet:
        # Not an interior facet integral
        shape = reduce(operator.add, [element.index_shape for element in elements], ())

        funarg = coffee.Decl(SCALAR_TYPE, coffee.Symbol("A", rank=shape))
        expression = gem.Indexed(gem.Variable("A", shape), tuple(chain(*indices)))

        return funarg, [expression]

    # Interior facet integral
    shape = []
    for element in elements:
        shape += [2] + list(element.index_shape)
    shape = tuple(shape)

    funarg = coffee.Decl(SCALAR_TYPE, coffee.Symbol("A", rank=shape))
    varexp = gem.Variable("A", shape)

    expressions = []
    for restrictions in product(((0,), (1,)), repeat=len(arguments)):
        is_ = tuple(chain(*chain(*zip(restrictions, indices))))
        expressions.append(gem.Indexed(varexp, is_))

    return funarg, expressions


def needs_cell_orientations(ir):
    """Does a multi-root GEM expression DAG references cell
    orientations?"""
    for node in traversal(ir):
        if isinstance(node, gem.Variable) and node.name == "cell_orientations":
            return True
    return False


cell_orientations_coffee_arg = coffee.Decl("int", coffee.Symbol("cell_orientations"),
                                           pointers=[("restrict",), ("restrict",)],
                                           qualifiers=["const"])
"""COFFEE function argument for cell orientations"""<|MERGE_RESOLUTION|>--- conflicted
+++ resolved
@@ -1,6 +1,8 @@
 from __future__ import absolute_import
 
 import operator
+
+import numpy
 
 import coffee.base as coffee
 
@@ -45,13 +47,6 @@
         assert isinstance(interior_facet, bool)
         self.interior_facet = interior_facet
 
-<<<<<<< HEAD
-        self.coefficient_map = {}
-
-=======
-        self.prepare = []
-        self.finalise = []
-
         # Coefficients
         self.coefficient_map = {}
 
@@ -80,21 +75,6 @@
                                                gem.Literal(1),
                                                gem.Literal(numpy.nan)))
 
-    def apply_glue(self, prepare=None, finalise=None):
-        """Append glue code for operations that are not handled in the
-        GEM abstraction.
-
-        Current uses: mixed interior facet mess
-
-        :arg prepare: code snippets to be prepended to the kernel
-        :arg finalise: code snippets to be appended to the kernel
-        """
-        if prepare is not None:
-            self.prepare.extend(prepare)
-        if finalise is not None:
-            self.finalise.extend(finalise)
-
->>>>>>> b8e672a6
     def construct_kernel(self, name, args, body):
         """Construct a COFFEE function declaration with the
         accumulated glue code.
@@ -118,11 +98,7 @@
         funarg, expressions = prepare_arguments(arguments, indices, interior_facet=self.interior_facet)
         return funarg, expressions
 
-<<<<<<< HEAD
-    def coefficient(self, coefficient, name):
-=======
-    def _coefficient(self, coefficient, name, mode=None):
->>>>>>> b8e672a6
+    def _coefficient(self, coefficient, name):
         """Prepare a coefficient. Adds glue code for the coefficient
         and adds the coefficient to the coefficient map.
 
@@ -181,11 +157,7 @@
         :arg coefficient: :class:`ufl.Coefficient`
         :arg name: coordinate coefficient name
         """
-<<<<<<< HEAD
-        self.coordinates_arg = self.coefficient(coefficient, name)
-=======
-        self.coordinates_arg = self._coefficient(coefficient, name, mode)
->>>>>>> b8e672a6
+        self.coordinates_arg = self._coefficient(coefficient, name)
 
     def set_coefficients(self, integral_data, form_data):
         """Prepare the coefficients of the form.
