--- conflicted
+++ resolved
@@ -1,8 +1,2 @@
-<<<<<<< HEAD
 loo.py
-numpy
-singledispatch
-six
-=======
-numpy
->>>>>>> d7da9dce
+numpy