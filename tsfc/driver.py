from __future__ import absolute_import, print_function, division
from six.moves import range

import collections
import itertools
import time
from functools import reduce
from itertools import chain

from ufl.algorithms import extract_arguments, extract_coefficients
from ufl.algorithms.analysis import has_type
from ufl.classes import Form, CellVolume, Argument, FunctionSpace
from ufl.log import GREEN

import gem
import gem.optimise as opt
import gem.impero_utils as impero_utils

from finat.point_set import PointSet
from finat.quadrature import AbstractQuadratureRule, make_quadrature

from tsfc import fem, ufl_utils
from tsfc.coffee import SCALAR_TYPE, generate as generate_coffee
from tsfc.fiatinterface import as_fiat_cell
from tsfc.finatinterface import create_element
from tsfc.logging import logger
from tsfc.parameters import default_parameters

from tsfc.kernel_interface import ProxyKernelInterface
import tsfc.kernel_interface.firedrake as firedrake_interface


def compile_form(form, prefix="form", parameters=None):
    """Compiles a UFL form into a set of assembly kernels.

    :arg form: UFL form
    :arg prefix: kernel name will start with this string
    :arg parameters: parameters object
    :returns: list of kernels
    """
    cpu_time = time.time()

    assert isinstance(form, Form)

    fd = ufl_utils.compute_form_data(form)
    logger.info(GREEN % "compute_form_data finished in %g seconds.", time.time() - cpu_time)

    kernels = []
    for integral_data in fd.integral_data:
        start = time.time()
        try:
            kernels.append(compile_integral(integral_data, fd, prefix, parameters))
        except impero_utils.NoopError:
            pass
        logger.info(GREEN % "compile_integral finished in %g seconds.", time.time() - start)

    logger.info(GREEN % "TSFC finished in %g seconds.", time.time() - cpu_time)
    return kernels


def compile_integral(integral_data, form_data, prefix, parameters,
                     interface=firedrake_interface):
    """Compiles a UFL integral into an assembly kernel.

    :arg integral_data: UFL integral data
    :arg form_data: UFL form data
    :arg prefix: kernel name will start with this string
    :arg parameters: parameters object
    :arg interface: backend module for the kernel interface
    :returns: a kernel constructed by the kernel interface
    """
    if parameters is None:
        parameters = default_parameters()
    else:
        _ = default_parameters()
        _.update(parameters)
        parameters = _

    # Remove these here, they're handled below.
    if parameters.get("quadrature_degree") in ["auto", "default", None, -1, "-1"]:
        del parameters["quadrature_degree"]
    if parameters.get("quadrature_rule") in ["auto", "default", None]:
        del parameters["quadrature_rule"]

    integral_type = integral_data.integral_type
    interior_facet = integral_type.startswith("interior_facet")
    mesh = integral_data.domain
    cell = integral_data.domain.ufl_cell()
    arguments = form_data.preprocessed_form.arguments()

    fiat_cell = as_fiat_cell(cell)
    integration_dim, entity_ids = lower_integral_type(fiat_cell, integral_type)

    argument_indices = tuple(tuple(tuple(gem.Index(extent=e)
                                         for e in create_element(elem).index_shape)
                                   for elem in ufl_utils.unmix_element(arg.ufl_element()))
                             for arg in arguments)
    flat_argument_indices = tuple(chain(*chain(*argument_indices)))
    quadrature_indices = []

    # Dict mapping domains to index in original_form.ufl_domains()
    domain_numbering = form_data.original_form.domain_numbering()
    builder = interface.KernelBuilder(integral_type, integral_data.subdomain_id,
                                      domain_numbering[integral_data.domain])
    return_variables = []
    fake_args = [[Argument(FunctionSpace(arg.ufl_domain(), sub_elem), arg.number())
                  for sub_elem in ufl_utils.unmix_element(arg.ufl_element())]
                 for arg in arguments]
    for split_indices, split_args in zip(itertools.product(*argument_indices),
                                         itertools.product(*fake_args)):
        return_variables.extend(builder.set_arguments(split_args, split_indices))

    coordinates = ufl_utils.coordinate_coefficient(mesh)
    builder.set_coordinates(coordinates)

    builder.set_coefficients(integral_data, form_data)

    # Map from UFL FiniteElement objects to Index instances.  This is
    # so we reuse Index instances when evaluating the same coefficient
    # multiple times with the same table.  Occurs, for example, if we
    # have multiple integrals here (and the affine coordinate
    # evaluation can be hoisted).
    index_cache = collections.defaultdict(gem.Index)

    kernel_cfg = dict(interface=builder,
                      ufl_cell=cell,
                      precision=parameters["precision"],
                      integration_dim=integration_dim,
                      entity_ids=entity_ids,
                      # argument_indices=argument_indices,
                      index_cache=index_cache)

    kernel_cfg["facetarea"] = facetarea_generator(mesh, coordinates, kernel_cfg, integral_type)
    kernel_cfg["cellvolume"] = cellvolume_generator(mesh, coordinates, kernel_cfg)

    irs = collections.defaultdict(list)
    for integral in integral_data.integrals:
        params = {}
        # Record per-integral parameters
        params.update(integral.metadata())
        if params.get("quadrature_rule") == "default":
            del params["quadrature_rule"]
        # parameters override per-integral metadata
        params.update(parameters)

        integrand = ufl_utils.replace_coordinates(integral.integrand(), coordinates)
        integrand = ufl_utils.split_coefficients(integrand, builder.coefficient_split)

        # Check if the integral has a quad degree attached, otherwise use
        # the estimated polynomial degree attached by compute_form_data
        quadrature_degree = params.get("quadrature_degree",
                                       params["estimated_polynomial_degree"])
        try:
            quad_rule = params["quadrature_rule"]
        except KeyError:
            integration_cell = fiat_cell.construct_subelement(integration_dim)
            quad_rule = make_quadrature(integration_cell, quadrature_degree)

        if not isinstance(quad_rule, AbstractQuadratureRule):
            raise ValueError("Expected to find a QuadratureRule object, not a %s" %
                             type(quad_rule))

        quadrature_multiindex = quad_rule.point_set.indices
        quadrature_indices += quadrature_multiindex

        config = kernel_cfg.copy()
        config.update(quadrature_rule=quad_rule)
<<<<<<< HEAD
        for idx, expr in ufl_utils.split_expression(integrand, arguments):
            config_ = config.copy()
            config_.update(argument_indices=tuple(foo[ii] for foo, ii in zip(argument_indices, idx)))
            ir = fem.compile_ufl(expr, interior_facet=interior_facet, **config_)
            if parameters["unroll_indexsum"]:
                ir = opt.unroll_indexsum(ir, max_extent=parameters["unroll_indexsum"])
            ir = [gem.index_sum(expr, quadrature_multiindex) for expr in ir]
            irs[idx].append(ir)
=======
        ir = fem.compile_ufl(integrand, interior_facet=interior_facet, **config)
        if parameters["unroll_indexsum"]:
            def predicate(index):
                return index.extent <= parameters["unroll_indexsum"]
            ir = opt.unroll_indexsum(ir, predicate=predicate)
        ir = [gem.index_sum(expr, quadrature_multiindex) for expr in ir]
        irs.append(ir)
>>>>>>> 7419f561

    # Sum the expressions that are part of the same restriction
    ir = list(reduce(gem.Sum, e, gem.Zero())
              for idx in sorted(irs)
              for e in zip(*irs[idx]))

    # Need optimised roots for COFFEE
    ir = impero_utils.preprocess_gem(ir)

    # Look for cell orientations in the IR
    if builder.needs_cell_orientations(ir):
        builder.require_cell_orientations()

    impero_c = impero_utils.compile_gem(return_variables, ir,
                                        tuple(quadrature_indices) + flat_argument_indices,
                                        remove_zeros=True)

    # Generate COFFEE
    index_names = []
    # index_names = [(si, name + str(n))
    #                for index, name in zip(argument_indices, ['j', 'k'])
    #                for n, si in enumerate(index)]
    if len(quadrature_indices) == 1:
        index_names.append((quadrature_indices[0], 'ip'))
    else:
        for i, quadrature_index in enumerate(quadrature_indices):
            index_names.append((quadrature_index, 'ip_%d' % i))

    body = generate_coffee(impero_c, index_names, parameters["precision"], ir, flat_argument_indices)

    kernel_name = "%s_%s_integral_%s" % (prefix, integral_type, integral_data.subdomain_id)
    temp = builder.construct_kernel(kernel_name, body)
    temp._ir = ir
    temp._argument_ordering = flat_argument_indices
    return temp


class CellVolumeKernelInterface(ProxyKernelInterface):
    # Since CellVolume is evaluated as a cell integral, we must ensure
    # that the right restriction is applied when it is used in an
    # interior facet integral.  This proxy diverts coefficient
    # translation to use a specified restriction.

    def __init__(self, wrapee, restriction):
        ProxyKernelInterface.__init__(self, wrapee)
        self.restriction = restriction

    def coefficient(self, ufl_coefficient, r):
        assert r is None
        return self._wrapee.coefficient(ufl_coefficient, self.restriction)


def cellvolume_generator(domain, coordinate_coefficient, kernel_config):
    def cellvolume(restriction):
        from ufl import dx
        integrand, degree = ufl_utils.one_times(dx(domain=domain))
        integrand = ufl_utils.replace_coordinates(integrand, coordinate_coefficient)
        interface = CellVolumeKernelInterface(kernel_config["interface"], restriction)

        config = {k: v for k, v in kernel_config.items()
                  if k in ["ufl_cell", "precision", "index_cache"]}
        config.update(interface=interface, quadrature_degree=degree)
        expr, = fem.compile_ufl(integrand, point_sum=True, **config)
        return expr
    return cellvolume


def facetarea_generator(domain, coordinate_coefficient, kernel_config, integral_type):
    def facetarea():
        from ufl import Measure
        assert integral_type != 'cell'
        integrand, degree = ufl_utils.one_times(Measure(integral_type, domain=domain))
        integrand = ufl_utils.replace_coordinates(integrand, coordinate_coefficient)

        config = kernel_config.copy()
        config.update(quadrature_degree=degree)
        expr, = fem.compile_ufl(integrand, point_sum=True, **config)
        return expr
    return facetarea


def compile_expression_at_points(expression, points, coordinates, parameters=None):
    """Compiles a UFL expression to be evaluated at compile-time known
    reference points.  Useful for interpolating UFL expressions onto
    function spaces with only point evaluation nodes.

    :arg expression: UFL expression
    :arg points: reference coordinates of the evaluation points
    :arg coordinates: the coordinate function
    :arg parameters: parameters object
    """
    import coffee.base as ast

    if parameters is None:
        parameters = default_parameters()
    else:
        _ = default_parameters()
        _.update(parameters)
        parameters = _

    # No arguments, please!
    if extract_arguments(expression):
        return ValueError("Cannot interpolate UFL expression with Arguments!")

    # Apply UFL preprocessing
    expression = ufl_utils.preprocess_expression(expression)

    # Replace coordinates (if any)
    domain = expression.ufl_domain()
    if domain:
        assert coordinates.ufl_domain() == domain
        expression = ufl_utils.replace_coordinates(expression, coordinates)

    # Collect required coefficients
    coefficients = extract_coefficients(expression)
    if coordinates not in coefficients and has_type(expression, CellVolume):
        coefficients = [coordinates] + coefficients

    # Initialise kernel builder
    builder = firedrake_interface.ExpressionKernelBuilder()
    builder.set_coefficients(coefficients)

    # Split mixed coefficients
    expression = ufl_utils.split_coefficients(expression, builder.coefficient_split)

    # Translate to GEM
    point_set = PointSet(points)
    config = dict(interface=builder,
                  ufl_cell=coordinates.ufl_domain().ufl_cell(),
                  precision=parameters["precision"],
                  point_set=point_set)
    config["cellvolume"] = cellvolume_generator(coordinates.ufl_domain(), coordinates, config)
    ir, = fem.compile_ufl(expression, point_sum=False, **config)

    # Deal with non-scalar expressions
    value_shape = ir.shape
    tensor_indices = tuple(gem.Index() for s in value_shape)
    if value_shape:
        ir = gem.Indexed(ir, tensor_indices)

    # Build kernel body
    return_shape = (len(points),) + value_shape
    return_indices = point_set.indices + tensor_indices
    return_var = gem.Variable('A', return_shape)
    return_arg = ast.Decl(SCALAR_TYPE, ast.Symbol('A', rank=return_shape))
    return_expr = gem.Indexed(return_var, return_indices)
    ir, = impero_utils.preprocess_gem([ir])
    impero_c = impero_utils.compile_gem([return_expr], [ir], return_indices)
    point_index, = point_set.indices
    body = generate_coffee(impero_c, {point_index: 'p'}, parameters["precision"])

    # Handle cell orientations
    if builder.needs_cell_orientations([ir]):
        builder.require_cell_orientations()

    # Build kernel tuple
    return builder.construct_kernel(return_arg, body)


def lower_integral_type(fiat_cell, integral_type):
    """Lower integral type into the dimension of the integration
    subentity and a list of entity numbers for that dimension.

    :arg fiat_cell: FIAT reference cell
    :arg integral_type: integral type (string)
    """
    dim = fiat_cell.get_dimension()
    if integral_type == 'cell':
        integration_dim = dim
    elif integral_type in ['exterior_facet', 'interior_facet']:
        integration_dim = dim - 1
    else:
        # Extrusion case
        basedim, extrdim = dim
        assert extrdim == 1

        if integral_type in ['exterior_facet_vert', 'interior_facet_vert']:
            integration_dim = (basedim - 1, 1)
        elif integral_type in ['exterior_facet_bottom', 'exterior_facet_top', 'interior_facet_horiz']:
            integration_dim = (basedim, 0)
        else:
            raise NotImplementedError("integral type %s not supported" % integral_type)

    if integral_type == 'exterior_facet_bottom':
        entity_ids = [0]
    elif integral_type == 'exterior_facet_top':
        entity_ids = [1]
    else:
        entity_ids = list(range(len(fiat_cell.get_topology()[integration_dim])))

    return integration_dim, entity_ids<|MERGE_RESOLUTION|>--- conflicted
+++ resolved
@@ -165,24 +165,16 @@
 
         config = kernel_cfg.copy()
         config.update(quadrature_rule=quad_rule)
-<<<<<<< HEAD
         for idx, expr in ufl_utils.split_expression(integrand, arguments):
             config_ = config.copy()
             config_.update(argument_indices=tuple(foo[ii] for foo, ii in zip(argument_indices, idx)))
             ir = fem.compile_ufl(expr, interior_facet=interior_facet, **config_)
             if parameters["unroll_indexsum"]:
-                ir = opt.unroll_indexsum(ir, max_extent=parameters["unroll_indexsum"])
+                def predicate(index):
+                    return index.extent <= parameters["unroll_indexsum"]
+                ir = opt.unroll_indexsum(ir, predicate=predicate)
             ir = [gem.index_sum(expr, quadrature_multiindex) for expr in ir]
             irs[idx].append(ir)
-=======
-        ir = fem.compile_ufl(integrand, interior_facet=interior_facet, **config)
-        if parameters["unroll_indexsum"]:
-            def predicate(index):
-                return index.extent <= parameters["unroll_indexsum"]
-            ir = opt.unroll_indexsum(ir, predicate=predicate)
-        ir = [gem.index_sum(expr, quadrature_multiindex) for expr in ir]
-        irs.append(ir)
->>>>>>> 7419f561
 
     # Sum the expressions that are part of the same restriction
     ir = list(reduce(gem.Sum, e, gem.Zero())
