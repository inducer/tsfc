--- conflicted
+++ resolved
@@ -18,12 +18,8 @@
 from tsfc.constants import default_parameters
 from tsfc.finatinterface import create_element
 from tsfc.kernel_interface import KernelBuilder, needs_cell_orientations
-<<<<<<< HEAD
+from tsfc.logging import logger
 from tsfc.quadrature import create_quadrature
-=======
-from tsfc.logging import logger
-from tsfc.quadrature import create_quadrature, QuadratureRule
->>>>>>> 05dc2733
 
 
 def compile_form(form, prefix="form", parameters=None):
@@ -206,12 +202,6 @@
         integrand = ufl_utils.split_coefficients(integrand, builder.coefficient_split)
         quadrature_index = gem.Index(name='ip')
         quadrature_indices.append(quadrature_index)
-<<<<<<< HEAD
-        ir = fem.process(integral_type, cell, quad_rule,
-                         quadrature_index, argument_indices,
-                         integrand, builder.coefficient_mapper,
-                         index_cache)
-=======
         ir = fem.compile_ufl(integrand,
                              integral_type=integral_type,
                              cell=cell,
@@ -222,7 +212,6 @@
                              index_cache=index_cache,
                              cellvolume=cellvolume,
                              facetarea=facetarea)
->>>>>>> 05dc2733
         if parameters["unroll_indexsum"]:
             ir = opt.unroll_indexsum(ir, max_extent=parameters["unroll_indexsum"])
         irs.append([(gem.IndexSum(expr, quadrature_index)
